[package]
name = "bevy_oxr"
version = "0.1.0"
edition = "2021"
description = "Community crate for OpenXR in Bevy"
license = "MIT/Apache-2.0"

[features]
<<<<<<< HEAD
default = ["openxr/mint", "linked"]
linked = ["openxr/linked"]

[workspace]
members = [ "examples/android" ]
=======
# default = ["linked"]
linked = ["openxr/linked", "openxr/static"]
>>>>>>> 3a447a97

[dependencies]
anyhow = "1.0.75"
ash = "0.37.3"
bevy = "0.12"
<<<<<<< HEAD
=======
openxr = { version = "0.17.1", features = ["mint"] }
>>>>>>> 3a447a97
mint = "0.5.9"
wgpu = "0.17.1"
wgpu-core = { version = "0.17.1", features = ["vulkan"] }
wgpu-hal = "0.17.1"

[target.'cfg( target_family = "unix" )'.dependencies]
openxr = "0.17.1"

[target.'cfg(not(target_family = "unix"))'.dependencies]
openxr = { version = "0.17.1", features = ["static"] }

[dev-dependencies]
bevy = "0.12"
color-eyre = "0.6.2"
# bevy_rapier3d = { git = "https://github.com/Schmarni-Dev/bevy_rapier" }
bevy_rapier3d = { git = "https://github.com/alexichepura/bevy_rapier", version = "0.22.0", branch = "bevy-012"}

[workspace]
members = ["examples/demo"]

[[example]]
name = "xr"
path = "examples/xr.rs"

[[example]]
name = "demo"
path = "examples/demo/src/main.rs"

[profile.release]
debug = true<|MERGE_RESOLUTION|>--- conflicted
+++ resolved
@@ -6,25 +6,16 @@
 license = "MIT/Apache-2.0"
 
 [features]
-<<<<<<< HEAD
 default = ["openxr/mint", "linked"]
 linked = ["openxr/linked"]
 
 [workspace]
 members = [ "examples/android" ]
-=======
-# default = ["linked"]
-linked = ["openxr/linked", "openxr/static"]
->>>>>>> 3a447a97
 
 [dependencies]
 anyhow = "1.0.75"
 ash = "0.37.3"
 bevy = "0.12"
-<<<<<<< HEAD
-=======
-openxr = { version = "0.17.1", features = ["mint"] }
->>>>>>> 3a447a97
 mint = "0.5.9"
 wgpu = "0.17.1"
 wgpu-core = { version = "0.17.1", features = ["vulkan"] }
